--- conflicted
+++ resolved
@@ -746,7 +746,6 @@
     'migrate': migrate,
 }
 
-<<<<<<< HEAD
 CONFIG_DEFAULTS = Config(target=None,
                          baseline=0,
                          cursor=None,
@@ -759,24 +758,8 @@
                          'connect_timeout=1',
                          conn_instance=None,
                          terminator_instance=None,
-                         termination_interval=None)
-=======
-CONFIG_DEFAULTS = Config(
-    target=None,
-    baseline=0,
-    cursor=None,
-    dryrun=False,
-    callbacks='',
-    base_dir='',
-    user=None,
-    session=['SET lock_timeout = 0'],
-    conn='dbname=postgres user=postgres '
-    'connect_timeout=1',
-    conn_instance=None,
-    terminator_instance=None,
-    termination_interval=None,
-    schema='public')
->>>>>>> 8412c9cf
+                         termination_interval=None,
+                         schema='public')
 
 
 def get_config(base_dir, args=None):
@@ -834,11 +817,14 @@
                         type=str,
                         help='Operation')
     parser.add_argument('-t', '--target', type=str, help='Target version')
-<<<<<<< HEAD
     parser.add_argument('-c',
                         '--conn',
                         type=str,
                         help='Postgresql connection string')
+    parser.add_argument('-m',
+                        '--schema',
+                        type=str,
+                        help='Postgresql schema')
     parser.add_argument('-d',
                         '--base_dir',
                         type=str,
@@ -848,18 +834,6 @@
                         '--user',
                         type=str,
                         help='Override database user in migration info')
-=======
-    parser.add_argument(
-        '-c', '--conn', type=str, help='Postgresql connection string')
-    parser.add_argument('-m', '--schema', type=str, help='Postgresql schema')
-    parser.add_argument(
-        '-d', '--base_dir', type=str, default='', help='Migrations base dir')
-    parser.add_argument(
-        '-u',
-        '--user',
-        type=str,
-        help='Override database user in migration info')
->>>>>>> 8412c9cf
     parser.add_argument('-b', '--baseline', type=int, help='Baseline version')
     parser.add_argument('-a',
                         '--callbacks',
